--- conflicted
+++ resolved
@@ -12,13 +12,8 @@
     url="https://github.com/sunset-developer/sanic-security",
     long_description=long_description,
     long_description_content_type="text/markdown",
-<<<<<<< HEAD
-    license="GNU General Public License v3.0",
+    license="GNU Affero General Public License v3.0",
     version="2.0.0",
-=======
-    license="GNU Affero General Public License v3.0",
-    version="1.8.3",
->>>>>>> 21021897
     packages=setuptools.find_packages(),
     python_requires=">=3.6",
     install_requires=[
