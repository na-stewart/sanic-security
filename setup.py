--- conflicted
+++ resolved
@@ -9,11 +9,7 @@
 
 setup(
     name='sanic-security',
-<<<<<<< HEAD
-    version='0.8.2.13',
-=======
     version='0.9.0',
->>>>>>> 4f1d5cee
     packages=setuptools.find_packages(),
     url='https://github.com/sunset-developer/sanic-security',
     license='GNU General Public License v3.0',
