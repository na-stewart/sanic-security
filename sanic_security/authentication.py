import base64
import functools
import re

from argon2 import PasswordHasher
from argon2.exceptions import VerifyMismatchError
from sanic import Sanic
from sanic.log import logger
from sanic.request import Request
<<<<<<< HEAD

=======
>>>>>>> 21021897
from tortoise.exceptions import DoesNotExist

from sanic_security.configuration import config as security_config
from sanic_security.exceptions import (
    NotFoundError,
    CredentialsError,
<<<<<<< HEAD
    IntegrityError,
    SessionError,
=======
>>>>>>> 21021897
    DeactivatedError,
)
from sanic_security.orm.tortoise import Account, AuthenticationSession, Role
from sanic_security.utils import get_ip

"""
An effective, simple, and async security library for the Sanic framework.
Copyright (C) 2020-present Aidan Stewart

This program is free software: you can redistribute it and/or modify
it under the terms of the GNU Affero General Public License as published
by the Free Software Foundation, either version 3 of the License, or
(at your option) any later version.

This program is distributed in the hope that it will be useful,
but WITHOUT ANY WARRANTY; without even the implied warranty of
MERCHANTABILITY or FITNESS FOR A PARTICULAR PURPOSE.  See the
GNU Affero General Public License for more details.

You should have received a copy of the GNU Affero General Public License
along with this program.  If not, see <https://www.gnu.org/licenses/>.
"""

password_hasher = PasswordHasher()


async def register(
    request: Request, verified: bool = False, disabled: bool = False
) -> Account:
    """
    Registers a new account that can be logged into.

    Args:
        request (Request): Sanic request parameter. All request bodies are sent as form-data with the following arguments: email, username, password, phone (including country code).
        verified (bool): Enables or disabled the verification requirement for the account being registered.
        disabled (bool): Renders an account unusable until manually set to false if designated true.

    Returns:
        account

    Raises:
        CredentialsError
    """

    if not re.search(
        r"^[a-zA-Z0-9_.+-]+@[a-zA-Z0-9-]+\.[a-zA-Z0-9-.]+$", request.form.get("email")
    ):
        raise CredentialsError("Please use a valid email address.", 400)
    if not re.search(r"^[A-Za-z0-9_-]{3,32}$", request.form.get("username")):
        raise CredentialsError(
            "Username must be between 3-32 characters and not contain any special characters other than _ or -.",
            400,
        )
    if request.form.get("phone") and not re.search(
        r"/\+?\d{1,4}?[-.\s]?\(?\d{1,3}?\)?[-.\s]?\d{1,4}[-.\s]?\d{1,4}[-.\s]?\d{1,9}/g",
        request.form.get("phone"),
    ):
        raise CredentialsError("Please use a valid phone number.", 400)
    if 100 > len(request.form.get("password")) > 8:
        raise CredentialsError(
            "Password must be more than 8 characters and must be less than 100 characters.",
            400,
        )
    if await Account.filter(email=request.form.get("email").lower()).exists():
        raise CredentialsError("An account with this email already exists.")
    if (
        security_config.SANIC_SECURITY_ALLOW_LOGIN_WITH_USERNAME
        and await Account.filter(username=request.form.get("username")).exists()
    ):
        raise CredentialsError("An account with this username already exists.")
    account = await Account.create(
        email=request.form.get("email").lower(),
        username=request.form.get("username"),
        password=password_hasher.hash(request.form.get("password")),
        phone=request.form.get("phone"),
        verified=verified,
        disabled=disabled,
    )
    return account


async def login(request: Request, account: Account = None) -> AuthenticationSession:
    """
    Login with email or username (if enabled) and password.

    Args:
        request (Request): Sanic request parameter. Login credentials are retrieved via the authorization header.
        account (Account): Account being logged into. If None, an account is retrieved via credentials in the authorization header.

    Returns:
        authentication_session

    Raises:
        CredentialsError
        NotFoundError
        DeletedError
        UnverifiedError
        DisabledError
    """
    if request.headers.get("Authorization"):
        authorization_type, credentials = request.headers.get("Authorization").split()
        if authorization_type == "Basic":
            email_or_username, password = (
                base64.b64decode(credentials).decode().split(":")
            )
        else:
            raise CredentialsError("Invalid authorization type.")
    else:
        raise CredentialsError("Credentials not provided.")
    if not account:
        try:
            account = await Account.get_via_email(email_or_username)
        except NotFoundError as e:
            if security_config.SANIC_SECURITY_ALLOW_LOGIN_WITH_USERNAME:
                account = await Account.get_via_username(email_or_username)
            else:
                raise e
    try:
        password_hasher.verify(account.password, password)
        if password_hasher.check_needs_rehash(account.password):
            account.password = password_hasher.hash(password)
            await account.save(update_fields=["password"])
        account.validate()
        return await AuthenticationSession.new(request, account)
    except VerifyMismatchError:
        logger.warning(
            f"Client ({account.email}/{get_ip(request)}) login password attempt is incorrect"
        )
        raise CredentialsError("Incorrect password.", 401)


async def logout(request: Request) -> AuthenticationSession:
    """
    Deactivates client's authentication session and revokes access.

    Args:
        request (Request): Sanic request parameter.

    Raises:
        NotFoundError
        JWTDecodeError
        DeactivatedError

    Returns:
        authentication_session
    """
    authentication_session = await AuthenticationSession.decode(request)
    if not authentication_session.active:
        raise DeactivatedError("Already logged out.", 403)
    authentication_session.active = False
    await authentication_session.save(update_fields=["active"])
    return authentication_session


async def authenticate(request: Request) -> AuthenticationSession:
    """
    Validates client.

    Args:
        request (Request): Sanic request parameter.

    Returns:
        authentication_session

    Raises:
        NotFoundError
        JWTDecodeError
        DeletedError
        ExpiredError
        DeactivatedError
        UnverifiedError
        DisabledError
    """
    authentication_session = await AuthenticationSession.decode(request)
    authentication_session.validate()
    authentication_session.bearer.validate()
    return authentication_session


def requires_authentication():
    """
    Validates client.

    Example:
        This method is not called directly and instead used as a decorator:

            @app.post('api/authenticate')
            @requires_authentication()
            async def on_authenticate(request, authentication_session):
                return text('User is authenticated!')

    Raises:
        NotFoundError
        JWTDecodeError
        DeletedError
        ExpiredError
        DeactivatedError
        UnverifiedError
        DisabledError
    """

    def wrapper(func):
        @functools.wraps(func)
        async def wrapped(request, *args, **kwargs):
            authentication_session = await authenticate(request)
            return await func(request, authentication_session, *args, **kwargs)

        return wrapped

    return wrapper


def create_initial_admin_account(app: Sanic) -> None:
    """
    Creates the initial admin account that can be logged into and has complete authoritative access.

    Args:
        app (Sanic): The main Sanic application instance.
    """

    @app.listener("before_server_start")
    async def generate(app, loop):
        try:
            role = await Role.filter(name="Head Admin").get()
        except DoesNotExist:
            role = await Role.create(
                description="Has the ability to control any aspect of the API. Assign sparingly.",
                permissions="*:*",
                name="Head Admin",
            )
        try:
            account = await Account.filter(username="Head Admin").get()
            await account.fetch_related("roles")
            if role not in account.roles:
                await account.roles.add(role)
                logger.warning(
                    'The initial admin account role "Head Admin" was removed and has been reinstated.'
                )
        except DoesNotExist:
            account = await Account.create(
                username="Head Admin",
                email=security_config.SANIC_SECURITY_INITIAL_ADMIN_EMAIL,
                password=PasswordHasher().hash(security_config.SANIC_SECURITY_INITIAL_ADMIN_PASSWORD),
                verified=True,
            )
            await account.roles.add(role)
            logger.info("Initial admin account created.")<|MERGE_RESOLUTION|>--- conflicted
+++ resolved
@@ -7,21 +7,15 @@
 from sanic import Sanic
 from sanic.log import logger
 from sanic.request import Request
-<<<<<<< HEAD
-
-=======
->>>>>>> 21021897
+
 from tortoise.exceptions import DoesNotExist
 
 from sanic_security.configuration import config as security_config
 from sanic_security.exceptions import (
     NotFoundError,
     CredentialsError,
-<<<<<<< HEAD
     IntegrityError,
     SessionError,
-=======
->>>>>>> 21021897
     DeactivatedError,
 )
 from sanic_security.orm.tortoise import Account, AuthenticationSession, Role
