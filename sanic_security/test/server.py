from sanic import Sanic
from sanic.exceptions import ServerError
from sanic.response import json as sanic_json
from sanic.response import text, file

from sanic_security.core.authentication import register, login, requires_authentication, logout
from sanic_security.core.authorization import require_permissions, require_roles
from sanic_security.core.initializer import initialize_security
from sanic_security.core.models import SecurityError, Permission, Role, VerificationSession, CaptchaSession
from sanic_security.core.recovery import attempt_recovery, fulfill_recovery_attempt
from sanic_security.core.utils import xss_prevention_middleware
from sanic_security.core.verification import requires_captcha, request_captcha, requires_verification, verify_account, \
    request_verification
from sanic_security.lib.ip2proxy import detect_proxy

app = Sanic('Sanic Security test server')


def json(message, content, status_code=200):
    payload = {
        'message': message,
        'status_code': status_code,
        'content': content
    }
    return sanic_json(payload, status=status_code)


def check_for_empty(form, *args):
    for key, value in form.items():
        if value is not None:
            if not isinstance(value[0], bool) and not value[0] and key not in args:
                raise ServerError(key + " is empty!", 400)


@app.middleware('response')
async def xxs_middleware(request, response):
    """
    Response middleware test.
    """
    xss_prevention_middleware(request, response)


@app.post('api/test/register')
async def on_register(request):
    """
    Registration test without verification or captcha requirements.
    """
    account = await register(request, verified=True)
    return json('Registration Successful!', account.json())


@app.post('api/test/register/verification')
@requires_captcha()
async def on_register_verification(request, captcha_session):
    """
    Registration test with all built-in requirements.
    """
    verification_session = await register(request)
    await verification_session.text_code()
    response = json('Registration successful', verification_session.account.json())
    verification_session.encode(response, secure=False)
    return response


@app.post('api/test/register/verify')
@requires_verification()
async def on_verify(request, verification_session):
    """
    Attempt to verify account and allow access if unverified.
    """
    await verify_account(verification_session)
    return json('Verification successful!', verification_session.json())


@app.get('api/test/captcha/img')
async def on_captcha_img(request):
    """
    Retrieves captcha image from captcha session.
    """
<<<<<<< HEAD
    img_path = await CaptchaSession.captcha_img(request)
=======
    img_path = await CaptchaSession().get_image(request)
>>>>>>> e7aa8700
    return await file(img_path)


@app.get('api/test/captcha')
async def on_request_captcha(request):
    """
    Requests captcha session for client.
    """
    captcha_session = await request_captcha(request)
    response = json('Captcha request successful!', captcha_session.json())
    captcha_session.encode(response, secure=False)
    return response


@app.post('api/test/verification/resend')
async def resend_verification_request(request):
    """
    Resends verification code if somehow lost.
    """
    verification_session = await VerificationSession().decode(request)
    await verification_session.text_code()
    return json('Verification code resend successful', verification_session.json())


@app.post('api/test/verification/request')
async def new_verification_request(request):
    """
    Creates new verification code.
    """

    verification_session = await request_verification(request)
    await verification_session.text_code()
    response = json('Verification request successful', verification_session.json())
    verification_session.encode(response, secure=False)
    return response


@app.post('api/test/login')
async def on_login(request):
    """
    User login, creates and encodes authentication session.
    """
    authentication_session = await login(request)
    response = json('Login successful!', authentication_session.account.json())
    authentication_session.encode(response, secure=False)
    return response


@app.post('api/test/logout')
async def on_logout(request):
    """
    User logout, invalidates client authentication session.
    """
    authentication_session = await logout(request)
    response = json('Logout successful!', authentication_session.account.json())
    return response


@app.post('api/test/role/admin')
@requires_authentication()
async def on_create_admin(request, authentication_session):
    """
    Creates 'Admin' and 'Mod' roles to be used for testing role based authorization.
    """
    client = authentication_session.account
    await Role().create(account=client, name='Admin')
    await Role().create(account=client, name='Mod')
    return json('Roles added to your account!', client.json())


@app.post('api/test/perms/admin')
@requires_authentication()
async def on_create_admin_perm(request, authentication_session):
    """
    Creates 'admin:update' and 'admin:add' permissions to be used for testing wildcard based authorization.
    """
    client = authentication_session.account
    await Permission().create(account=client, wildcard='admin:update', decription="")
    await Permission().create(account=client, wildcard='admin:add')
    return json('Permissions added to your account!', client.json())


@app.get('api/test/client')
@detect_proxy()
@requires_authentication()
async def on_test_client(request, authentication_session):
    """
    Retrieves authenticated client username.
    """
    return text('Hello ' + authentication_session.account.username + '!')


@app.get('api/test/perm')
@require_permissions('admin:update')
async def on_test_perm(request, authentication_session):
    """
    Tests client wildcard permissions authorization access.
    """
    return text('Admin who can only update gained access!')


@app.get('api/test/role')
@require_roles('Admin', 'Mod')
async def on_test_role(request, authentication_session):
    """
    Tests client role authorization access.
    """
    return text('Admin gained access!')


@app.post('api/test/recovery/attempt')
@requires_captcha()
async def on_recovery_attempt(request, captcha_session):
    """
    Attempts to recover account via changing password, requests verification to ensure the recovery attempt was made
    by account owner.
    """
    verification_session = await attempt_recovery(request)
    await verification_session.text_code()
    response = json('A recovery attempt has been made, please verify account ownership.', verification_session.json())
    verification_session.encode(response, secure=False)
    return response


@app.post('api/test/recovery/fulfill')
@requires_verification()
async def on_recovery_fulfill(request, verification_session):
    """
    Changes and recovers an account's password once recovery attempt was determined to have been made by account owner.
    """
    await fulfill_recovery_attempt(request, verification_session)
    return json('Account recovered successfully', verification_session.account.json())


@app.exception(SecurityError)
async def on_error(request, exception):
    return json('An error has occurred!', {
        'error': type(exception).__name__,
        'summary': str(exception)
    }, status_code=exception.status_code)


if __name__ == '__main__':
    initialize_security(app)
    app.run(host='0.0.0.0', port=8000, debug=True, workers=4)<|MERGE_RESOLUTION|>--- conflicted
+++ resolved
@@ -40,6 +40,15 @@
     xss_prevention_middleware(request, response)
 
 
+@app.middleware('request')
+async def ip2proxy_middleware(request):
+    """
+    Request middleware test.
+    """
+    pass
+    #await proxy_detection_middleware(request)
+
+
 @app.post('api/test/register')
 async def on_register(request):
     """
@@ -77,11 +86,7 @@
     """
     Retrieves captcha image from captcha session.
     """
-<<<<<<< HEAD
-    img_path = await CaptchaSession.captcha_img(request)
-=======
     img_path = await CaptchaSession().get_image(request)
->>>>>>> e7aa8700
     return await file(img_path)
 
 
